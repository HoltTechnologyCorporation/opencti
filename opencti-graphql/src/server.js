import express from 'express'
import {ApolloServer} from 'apollo-server-express'
import http from 'http';
<<<<<<< HEAD
import schema from './schema/schema'
import bodyParser from 'body-parser'
import {driver} from './database/index'
import {createTerminus} from '@godaddy/terminus'
import {verify} from 'jsonwebtoken'
import conf from './config/conf'
import passport from './config/security'
import cookieParser from 'cookie-parser'
import {AuthenticationError} from 'apollo-server-express'
import {findByTokenId} from './domain/user'
=======
import schema from './schema/schema';
import bodyParser from 'body-parser';
import {driver} from './database/index';
import {createTerminus} from '@godaddy/terminus';
import {sign, verify} from 'jsonwebtoken';
import conf from './config/conf';
import passport from './config/security';
import cookieParser from 'cookie-parser';
import {AuthenticationError} from 'apollo-server-express';
import {findByTokenId} from "./domain/user";
import moment from "moment";
>>>>>>> 10e16dcd

const devMode = process.env.NODE_ENV === 'development'

let app = express()
app.use(cookieParser())

// #### Login
let urlencodedParser = bodyParser.urlencoded({extended: true})
// ## Local strategy
app.post('/auth/api', urlencodedParser, passport.initialize(), function (req, res, next) {
    passport.authenticate('local', function (err, token) {
<<<<<<< HEAD
        if (err) res.status(400).send(err)
        if (!token) res.status(400).send(err)
        res.send(token)
    })(req, res, next)
})
=======
        if (err) res.status(400).send(err);
        if (!token) res.status(400).send(err);
        res.send(sign(token, conf.get("jwt:secret")));
    })(req, res, next);
});
>>>>>>> 10e16dcd
app.get('/auth/:provider', function (req, res, next) {
    let provider = req.params.provider;
    passport.authenticate(provider)(req, res, next)
})
app.get('/auth/:provider/callback', urlencodedParser, passport.initialize(), function (req, res, next) {
    let provider = req.params.provider;
    passport.authenticate(provider, function (err, token) {
        if (err) return res.status(400).send(err);
        if (!token) return res.status(400).send(err);
<<<<<<< HEAD
        res.cookie('opencti_token', token, {httpOnly: false, secure: !devMode});
        res.redirect('/dashboard')
    })(req, res, next)
})
=======
        let creation = moment(token.created_at);
        let maxDuration = moment.duration(token.duration);
        let expires = creation.add(maxDuration).toDate();
        //Create and setup the auth token
        res.cookie('opencti_token', sign(token, conf.get("jwt:secret")), {
            httpOnly: false, expires: expires, secure: !devMode
        });
        res.redirect('/private');
    })(req, res, next);
});
>>>>>>> 10e16dcd

function onSignal() {
    console.log('OpenCTI is starting cleanup')
    driver.close()
}

function onShutdown() {
    console.log('Cleanup finished, OpenCTI shutdown')
}

const options = {
    signal: 'SIGINT',
    timeout: 1000,
    onSignal,
    onShutdown
}

const authentication = async (token) => {
    let user;
    try {
        let decodedToken = verify(token, conf.get("jwt:secret"));
        user = await findByTokenId(decodedToken.id);
    } catch (err) {
        if (devMode) { // In dev mode, inject a JWT token to be automatically 'logged'
            user = await findByTokenId(conf.get('jwt:dev_token'));
        } else {
            throw new AuthenticationError('Authentication required');
        }
    }
    return {user}
}

const extractTokenFromBearer = (bearer) => {
    return bearer && bearer.length > 10 ? bearer.substring('Bearer '.length) : null;
}

const server = new ApolloServer({
    schema: schema,
    context: function ({req}) {
        if (!req) return undefined; //Req can be null only for websocket subscription.
        //Authentication token can come from 'opencti cookie' or 'Authorization header'
        let token = req.cookies ? req.cookies.opencti_token : null
        token = token ? token : extractTokenFromBearer(req.headers.authorization)
        return authentication(token);
    },
    formatError: error => {
        delete error.extensions.exception;
        return error;
    },
    subscriptions: { //https://www.apollographql.com/docs/apollo-server/features/subscriptions.html
        onConnect: (connectionParams) => {
            return authentication(extractTokenFromBearer(connectionParams.authorization))
        },
    }
})

server.applyMiddleware({app})
const httpServer = http.createServer(app)
server.installSubscriptionHandlers(httpServer)

let PORT = conf.get('app:port')
httpServer.listen(PORT, () => {
    createTerminus(httpServer, options)
    console.log(`🚀 Server ready at http://localhost:${PORT}${server.graphqlPath}`)
    console.log(`🚀 Subscriptions ready at ws://localhost:${PORT}${server.subscriptionsPath}`)
})<|MERGE_RESOLUTION|>--- conflicted
+++ resolved
@@ -1,18 +1,6 @@
 import express from 'express'
 import {ApolloServer} from 'apollo-server-express'
 import http from 'http';
-<<<<<<< HEAD
-import schema from './schema/schema'
-import bodyParser from 'body-parser'
-import {driver} from './database/index'
-import {createTerminus} from '@godaddy/terminus'
-import {verify} from 'jsonwebtoken'
-import conf from './config/conf'
-import passport from './config/security'
-import cookieParser from 'cookie-parser'
-import {AuthenticationError} from 'apollo-server-express'
-import {findByTokenId} from './domain/user'
-=======
 import schema from './schema/schema';
 import bodyParser from 'body-parser';
 import {driver} from './database/index';
@@ -24,7 +12,6 @@
 import {AuthenticationError} from 'apollo-server-express';
 import {findByTokenId} from "./domain/user";
 import moment from "moment";
->>>>>>> 10e16dcd
 
 const devMode = process.env.NODE_ENV === 'development'
 
@@ -36,19 +23,11 @@
 // ## Local strategy
 app.post('/auth/api', urlencodedParser, passport.initialize(), function (req, res, next) {
     passport.authenticate('local', function (err, token) {
-<<<<<<< HEAD
-        if (err) res.status(400).send(err)
-        if (!token) res.status(400).send(err)
-        res.send(token)
-    })(req, res, next)
-})
-=======
         if (err) res.status(400).send(err);
         if (!token) res.status(400).send(err);
         res.send(sign(token, conf.get("jwt:secret")));
     })(req, res, next);
 });
->>>>>>> 10e16dcd
 app.get('/auth/:provider', function (req, res, next) {
     let provider = req.params.provider;
     passport.authenticate(provider)(req, res, next)
@@ -58,12 +37,6 @@
     passport.authenticate(provider, function (err, token) {
         if (err) return res.status(400).send(err);
         if (!token) return res.status(400).send(err);
-<<<<<<< HEAD
-        res.cookie('opencti_token', token, {httpOnly: false, secure: !devMode});
-        res.redirect('/dashboard')
-    })(req, res, next)
-})
-=======
         let creation = moment(token.created_at);
         let maxDuration = moment.duration(token.duration);
         let expires = creation.add(maxDuration).toDate();
@@ -71,10 +44,9 @@
         res.cookie('opencti_token', sign(token, conf.get("jwt:secret")), {
             httpOnly: false, expires: expires, secure: !devMode
         });
-        res.redirect('/private');
+        res.redirect('/dashboard');
     })(req, res, next);
 });
->>>>>>> 10e16dcd
 
 function onSignal() {
     console.log('OpenCTI is starting cleanup')
